--- conflicted
+++ resolved
@@ -544,11 +544,7 @@
         // Query for the 2-D buffer interface. OK if this fails.
         if (FAILED(m_spBuffer->QueryInterface(IID_PPV_ARGS(m_sp2DBuffer2.GetAddressOf()))))
         {
-<<<<<<< HEAD
-            m_pBuffer->QueryInterface(IID_PPV_ARGS(m_p2DBuffer.GetAddressOf()));
-=======
             m_spBuffer->QueryInterface(IID_PPV_ARGS(m_sp2DBuffer.GetAddressOf()));
->>>>>>> 84a856ed
         } 
     }
     ~VideoBufferLock()
